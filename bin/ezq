#!/bin/bash

# ezq -- easily add pw.x runs to the job queue
# John Wilkinson 24/2/21. Based on the input file by Yinan Chen.

function print_help_glamdring {
	cat < /dev/tty << EOF
EzQ (EasyQueue) -- Queue runs for pw.x on Redwood nodes with ease!
-----------------------------------------------------------------
Usage: ezq -m [memory in GB] -n [number of nodes] -p [number of thread pools] -t [number of threads] INPUT_FILE

-m --memory: Memory required for the run, per processor. Default is 3 GB, max for Redwood is 6. You might get a JobHeldUser error in squeue if this is too high.

-n --nodes: Number of nodes requested. There are currently 19 on Redwood.

-p --pools: Number of thread pools (the argument -npool in pw.x). Default is 2; you can probably leave this alone, and it is ignored for python files.

-t --threads: Number of threads. Sets the OMP_NUM_THREADS variable, default is 1. 

INPUT_FILE: File to run on the cluster. The supported files so far are python files (*.py) or pw.x input files (*.pwi).
EOF
}

function print_help_arcus {
	cat < /dev/tty << EOF
EzQ (EasyQueue) -- Queue runs for pw.x on ARCUS nodes with ease!
-----------------------------------------------------------------
Sorry! EzQ doesn't work for ARCUS yet. 
EOF
}
# load in the ezq configuration (which gives the paths we want)
. $(dirname `which $0`)/../config/ezq.conf

<<<<<<< HEAD
if [ $sys_type = 'redwood' ]; then . ezq_redwood $@; fi;
if [ $sys_type = 'arcus' ]; then . ezq_arcus $@; fi;
=======
# parse the arguments
while [[ $# -gt 0 ]]
do
key="$1"

case $key in
    -h|--help)
	    if [ $sys_type = 'glamdring' ]; then print_help_glamdring; fi;
	    if [ $sys_type = 'arcus' ]; then print_help_arcus; fi;
            exit
	    ;;
    -m|--memory)
    memory="$2"
    shift # past argument
    shift # past value
    ;;
    -n|--nodes)
    nodes="$2"
    shift # past argument
    shift # past value
    ;;
    -p|--pools)
    npool="$2"
    shift # past argument
    shift # past value
    ;;
    -t|--threads)
    nthreads="$2" 
    shift # past argument
    shift # past value
    ;;
    *)    #  file name
    input_file="$1" # pwi file 
    shift # past argument
    ;;
esac
done

if [ -z "$input_file" ]
then
	echo "No pwi file found. Aborting";
	exit
fi


# now adjust the number of processors to match the number of nodes*proc per node
ntot=$(( nproc*nodes ))  #total number of processors

file_root="${input_file%.*}"
file_extension="${input_file##*.}"
file_number=$(echo "$input_file" | grep -o ".[0-9].." | grep -o "[0-9].")
pwo_file="${file_root}.pwo"
run_file="${file_root}.run"

cat > /dev/tty << EOF
Setting a job up on Redwood with $nodes nodes, and hence a total of $ntot processors.
The memory per node is $memory GB, nthreads=$nthreads, npools=$npool
The pw.x input file is $input_file
The pw.x output will be saved to $pwo_file
EOF

cat > $run_file << EOF
#!/bin/bash

module load intel-compilers
module load openmpi
module load fftw/3.3.8-intel

export OMP_NUM_THREADS=$nthreads

EOF

if [ $file_extension = 'pwi' ] 
then
cat >> $run_file << EOF
$mpi -n $ntot -m cyclic --mpi=pmi2 $qe_path/pw.x -npool $npool < $input_file > $pwo_file
EOF
fi

if [ $file_extension = 'py' ] 
then
cat >> $run_file << EOF
module load python

source $python_env/bin/activate
python3 $input_file -n $ntot -m cyclic --mpi=pmi2 --pw_command $qe_path/pw.x --mpi_command $mpi
EOF
fi

chmod a+x $run_file
addqueue -s -c "$file_number$file_root" -n "$nodes"x"$nproc" -m $memory -q $queue ./$run_file
>>>>>>> 14e87d97
<|MERGE_RESOLUTION|>--- conflicted
+++ resolved
@@ -31,99 +31,5 @@
 # load in the ezq configuration (which gives the paths we want)
 . $(dirname `which $0`)/../config/ezq.conf
 
-<<<<<<< HEAD
 if [ $sys_type = 'redwood' ]; then . ezq_redwood $@; fi;
-if [ $sys_type = 'arcus' ]; then . ezq_arcus $@; fi;
-=======
-# parse the arguments
-while [[ $# -gt 0 ]]
-do
-key="$1"
-
-case $key in
-    -h|--help)
-	    if [ $sys_type = 'glamdring' ]; then print_help_glamdring; fi;
-	    if [ $sys_type = 'arcus' ]; then print_help_arcus; fi;
-            exit
-	    ;;
-    -m|--memory)
-    memory="$2"
-    shift # past argument
-    shift # past value
-    ;;
-    -n|--nodes)
-    nodes="$2"
-    shift # past argument
-    shift # past value
-    ;;
-    -p|--pools)
-    npool="$2"
-    shift # past argument
-    shift # past value
-    ;;
-    -t|--threads)
-    nthreads="$2" 
-    shift # past argument
-    shift # past value
-    ;;
-    *)    #  file name
-    input_file="$1" # pwi file 
-    shift # past argument
-    ;;
-esac
-done
-
-if [ -z "$input_file" ]
-then
-	echo "No pwi file found. Aborting";
-	exit
-fi
-
-
-# now adjust the number of processors to match the number of nodes*proc per node
-ntot=$(( nproc*nodes ))  #total number of processors
-
-file_root="${input_file%.*}"
-file_extension="${input_file##*.}"
-file_number=$(echo "$input_file" | grep -o ".[0-9].." | grep -o "[0-9].")
-pwo_file="${file_root}.pwo"
-run_file="${file_root}.run"
-
-cat > /dev/tty << EOF
-Setting a job up on Redwood with $nodes nodes, and hence a total of $ntot processors.
-The memory per node is $memory GB, nthreads=$nthreads, npools=$npool
-The pw.x input file is $input_file
-The pw.x output will be saved to $pwo_file
-EOF
-
-cat > $run_file << EOF
-#!/bin/bash
-
-module load intel-compilers
-module load openmpi
-module load fftw/3.3.8-intel
-
-export OMP_NUM_THREADS=$nthreads
-
-EOF
-
-if [ $file_extension = 'pwi' ] 
-then
-cat >> $run_file << EOF
-$mpi -n $ntot -m cyclic --mpi=pmi2 $qe_path/pw.x -npool $npool < $input_file > $pwo_file
-EOF
-fi
-
-if [ $file_extension = 'py' ] 
-then
-cat >> $run_file << EOF
-module load python
-
-source $python_env/bin/activate
-python3 $input_file -n $ntot -m cyclic --mpi=pmi2 --pw_command $qe_path/pw.x --mpi_command $mpi
-EOF
-fi
-
-chmod a+x $run_file
-addqueue -s -c "$file_number$file_root" -n "$nodes"x"$nproc" -m $memory -q $queue ./$run_file
->>>>>>> 14e87d97
+if [ $sys_type = 'arcus' ]; then . ezq_arcus $@; fi;